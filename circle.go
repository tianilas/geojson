package geojson

import (
	"strconv"

	"github.com/tidwall/geojson/geo"
	"github.com/tidwall/geojson/geometry"
)

// Circle ...
type Circle struct {
	Object
	center geometry.Point
	meters float64
	haversine float64
	steps  int
	km     bool
	extra  *extra
}

// NewCircle returns an circle object
func NewCircle(center geometry.Point, meters float64, steps int) *Circle {
	if steps < 3 {
		steps = 3
	}
	g := new(Circle)
	g.center = center
	g.meters = meters
	g.steps = steps
	if meters <= 0 {
		g.Object = NewPoint(center)
	} else {
		meters = geo.NormalizeDistance(meters)
		var points []geometry.Point
		step := 360.0 / float64(steps)
		i := 0
		for deg := 360.0; deg > 0; deg -= step {
			lat, lon := geo.DestinationPoint(center.Y, center.X, meters, deg)
			points = append(points, geometry.Point{X: lon, Y: lat})
			i++
		}
		// TODO: account for the pole and antimerdian. In most cases only a
		// polygon is needed, but when the circle bounds passes the 90/180
		// lines, we need to create a multipolygon
		points = append(points, points[0])
		g.Object = NewPolygon(
			geometry.NewPoly(points, nil, geometry.DefaultIndexOptions),
		)
		g.haversine = geo.DistanceToHaversine(meters)
	}
	return g
}

// AppendJSON ...
func (g *Circle) AppendJSON(dst []byte) []byte {
	dst = append(dst, `{"type":"Feature","geometry":`...)
	dst = append(dst, `{"type":"Point","coordinates":[`...)
	dst = strconv.AppendFloat(dst, g.center.X, 'f', -1, 64)
	dst = append(dst, ',')
	dst = strconv.AppendFloat(dst, g.center.Y, 'f', -1, 64)
	dst = append(dst, `]},"properties":{"type":"Circle","radius":`...)
	dst = strconv.AppendFloat(dst, g.meters, 'f', -1, 64)
	dst = append(dst, `,"radius_units":"m"}}`...)
	return dst
}

// JSON ...
func (g *Circle) JSON() string {
	return string(g.AppendJSON(nil))
}

// String ...
func (g *Circle) String() string {
	return string(g.AppendJSON(nil))
}

// Meters returns the circle's radius
func (g *Circle) Meters() float64 {
	return g.meters
}

// Center returns the circle's center point
func (g *Circle) Center() geometry.Point {
	return g.center
}

<<<<<<< HEAD
// Within returns true if circle is contained inside object
func (g *Circle) Within(obj Object) bool {
	return obj.Contains(g)
}

// Contains returns true if the circle contains other object
=======
func (g *Circle) contains(p geometry.Point, allowOnEdge bool) bool {
	h := geo.Haversine(p.Y, p.X, g.center.Y, g.center.X)
	if allowOnEdge {
		return h <= g.haversine
	}
	return h < g.haversine
}

>>>>>>> d1169b75
func (g *Circle) Contains(obj Object) bool {
	switch other := obj.(type) {
	case *Point:
		return g.contains(other.Center(), false)
	case *Circle:
		return other.Distance(g) < (other.meters + g.meters)
	case *LineString:
<<<<<<< HEAD
		for i := 0; i < other.base.NumPoints(); i++ {
			if geoDistancePoints(other.base.PointAt(i), g.center) > g.meters {
=======
		for i := 0; i < other.base.NumPoints() ; i++ {
			if !g.contains(other.base.PointAt(i), false) {
>>>>>>> d1169b75
				return false
			}
		}
		return true
	case Collection:
		for _, p := range other.Children() {
			if !g.Contains(p) {
				return false
			}
		}
		return true
	default:
		// No simple cases, so using polygon approximation.
		return g.Object.Contains(other)
	}
}

func (g *Circle) intersectsSegment(seg geometry.Segment) bool {
	start, end := seg.A, seg.B

	// These are faster checks.  If they succeed there's no need do complicate things.
	if g.contains(start, true) {
		return true
	}
	if g.contains(end, true) {
		return true
	}

	// Distance between start and end
	l := geo.DistanceTo(start.Y, start.X, end.Y, end.X)

	// Unit direction vector
	dx := (end.X - start.X) / l
	dy := (end.Y - start.Y) / l

	// Point of the line closest to the center
	t := dx*(g.center.X-start.X) + dy*(g.center.Y-start.Y)
	px := t*dx + start.X
	py := t*dy + start.Y
	if px < start.X || px > end.X || py < start.Y || py > end.Y {
		// closest point is outside the segment
		return false
	}

	// Distance from the closest point to the center
	return g.contains(geometry.Point{px, py}, true)
}

// Intersects returns true the circle intersects other object
func (g *Circle) Intersects(obj Object) bool {
	switch other := obj.(type) {
	case *Point:
		return g.contains(other.Center(), true)
	case *Circle:
		return other.Distance(g) <= (other.meters + g.meters)
	case *LineString:
		for i := 0; i < other.base.NumSegments(); i++ {
			if g.intersectsSegment(other.base.SegmentAt(i)) {
				return true
			}
		}
		return false
	case Collection:
		for _, p := range other.Children() {
			if g.Intersects(p) {
				return true
			}
		}
		return false
	default:
		// No simple cases, so using polygon approximation.
		return g.Object.Intersects(obj)
	}
}<|MERGE_RESOLUTION|>--- conflicted
+++ resolved
@@ -10,12 +10,12 @@
 // Circle ...
 type Circle struct {
 	Object
-	center geometry.Point
-	meters float64
+	center    geometry.Point
+	meters    float64
 	haversine float64
-	steps  int
-	km     bool
-	extra  *extra
+	steps     int
+	km        bool
+	extra     *extra
 }
 
 // NewCircle returns an circle object
@@ -84,14 +84,11 @@
 	return g.center
 }
 
-<<<<<<< HEAD
 // Within returns true if circle is contained inside object
 func (g *Circle) Within(obj Object) bool {
 	return obj.Contains(g)
 }
 
-// Contains returns true if the circle contains other object
-=======
 func (g *Circle) contains(p geometry.Point, allowOnEdge bool) bool {
 	h := geo.Haversine(p.Y, p.X, g.center.Y, g.center.X)
 	if allowOnEdge {
@@ -100,7 +97,7 @@
 	return h < g.haversine
 }
 
->>>>>>> d1169b75
+// Contains returns true if the circle contains other object
 func (g *Circle) Contains(obj Object) bool {
 	switch other := obj.(type) {
 	case *Point:
@@ -108,13 +105,8 @@
 	case *Circle:
 		return other.Distance(g) < (other.meters + g.meters)
 	case *LineString:
-<<<<<<< HEAD
 		for i := 0; i < other.base.NumPoints(); i++ {
 			if geoDistancePoints(other.base.PointAt(i), g.center) > g.meters {
-=======
-		for i := 0; i < other.base.NumPoints() ; i++ {
-			if !g.contains(other.base.PointAt(i), false) {
->>>>>>> d1169b75
 				return false
 			}
 		}
@@ -160,7 +152,7 @@
 	}
 
 	// Distance from the closest point to the center
-	return g.contains(geometry.Point{px, py}, true)
+	return g.contains(geometry.Point{X: px, Y: py}, true)
 }
 
 // Intersects returns true the circle intersects other object
